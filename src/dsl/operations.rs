<<<<<<< HEAD
use std::ops::{Add, Mul, Neg, Sub};
use dsl::LpExprNode::*;
use dsl::{Constraint, LpBinary, LpConstraint, LpContinuous, LpExprNode, LpInteger, LpExpression};
use dsl::LpExprOp::{Addition, Subtraction, Multiplication};
=======
use dsl::LpExpression::*;
use dsl::{Constraint, LpBinary, LpConstraint, LpContinuous, LpExpression, LpInteger};
use std::ops::{Add, AddAssign, Mul, MulAssign, Neg, Sub, SubAssign};
>>>>>>> 303e46dd

/// Operations trait for any type implementing Into<LpExpression> trait
pub trait LpOperations<T> where T: Into<LpExpression> {
    /// Less or equal binary syntax for LpExpression
    fn le(&self, lhs_expr: T) -> LpConstraint;
    /// Greater or equal binary syntax for LpExpression
    fn ge(&self, lhs_expr: T) -> LpConstraint;
    /// Equality binary syntax for LpExpression
    fn equal(&self, lhs_expr: T) -> LpConstraint;
}

/// Macro implementing binary operations for Into<LpExpression> or &Into<LpExpression>
macro_rules! operations_for_expr {
    ($trait_name: ident, $f_name: ident, $expr_type: ident) => {
        impl<T> $trait_name<T> for LpExpression
        where
            T: Into<LpExpression> + Clone,
        {
            type Output = LpExpression;
            fn $f_name(self, not_yet_lp_expr_arena: T) -> LpExpression {
                let new_lp_expr_arena = self.clone();
                new_lp_expr_arena.merge_cloned_arenas(&not_yet_lp_expr_arena.into(), $expr_type)
            }
        }
        impl<'a, T> $trait_name<T> for &'a LpExpression
        where
            T: Into<LpExpression> + Clone,
        {
            type Output = LpExpression;
            fn $f_name(self, not_yet_lp_expr_arena: T) -> LpExpression {
                let new_lp_expr_arena = (*self).clone();
                new_lp_expr_arena.merge_cloned_arenas(&not_yet_lp_expr_arena.into(), $expr_type)
            }
        }
    };
}

operations_for_expr!(Add, add, Addition);
operations_for_expr!(Sub, sub, Subtraction);
operations_for_expr!(Mul, mul, Multiplication);

macro_rules! assign_operations_for_expr {
    ($trait_name: ident, $f_name: ident, $expr_type: ident) => {
        impl<T> $trait_name<T> for LpExpression
        where
            T: Into<LpExpression> + Clone,
        {
            fn $f_name(&mut self, _rhs: T) {
                *self = $expr_type(Box::new(self.clone()), Box::new(_rhs.into()));
            }
        }
    };
}

assign_operations_for_expr!(AddAssign, add_assign, AddExpr);
assign_operations_for_expr!(SubAssign, sub_assign, SubExpr);
assign_operations_for_expr!(MulAssign, mul_assign, MulExpr);

/// Macro implementing a binary operation with a LpVars and a Into<Expression>
macro_rules! lpvars_operation_for_intoexpr {
    ($trait_name: ident, $f_name: ident, $lp_type: ident, $expr_type: ident) => {
        impl<T> $trait_name<T> for $lp_type
        where
            T: Into<LpExpression> + Clone,
        {
            type Output = LpExpression;
            fn $f_name(self, not_yet_lp_expr_arena: T) -> LpExpression {
                let new_lp_expr_arena: LpExpression = self.clone().into();
                new_lp_expr_arena.merge_cloned_arenas(&not_yet_lp_expr_arena.into(), $expr_type)
            }
        }
        impl<'a, T> $trait_name<T> for &'a $lp_type
        where
            T: Into<LpExpression> + Clone,
        {
            type Output = LpExpression;
            fn $f_name(self, not_yet_lp_expr_arena: T) -> LpExpression {
                let new_lp_expr_arena: LpExpression = (*self).clone().into();
                new_lp_expr_arena.merge_cloned_arenas(&not_yet_lp_expr_arena.into(), $expr_type)
            }
        }
    };
}

lpvars_operation_for_intoexpr!(Mul, mul, LpBinary, Multiplication);
lpvars_operation_for_intoexpr!(Add, add, LpBinary, Addition);
lpvars_operation_for_intoexpr!(Sub, sub, LpBinary, Subtraction);
lpvars_operation_for_intoexpr!(Mul, mul, LpInteger, Multiplication);
lpvars_operation_for_intoexpr!(Add, add, LpInteger, Addition);
lpvars_operation_for_intoexpr!(Sub, sub, LpInteger, Subtraction);
lpvars_operation_for_intoexpr!(Mul, mul, LpContinuous, Multiplication);
lpvars_operation_for_intoexpr!(Add, add, LpContinuous, Addition);
lpvars_operation_for_intoexpr!(Sub, sub, LpContinuous, Subtraction);

/// Macro implementing binary operations for a numeric type
macro_rules! numeric_operation_for_expr {
    ($num_type: ty, $trait_name: ident, $f_name: ident, $type_expr: ident) => {
        impl $trait_name<LpExpression> for $num_type {
            type Output = LpExpression;
            fn $f_name(self, lp_expr_arena: LpExpression) -> LpExpression {
                let new_lp_expr_arena: LpExpression = (self as f32).into();
                new_lp_expr_arena.merge_cloned_arenas(&lp_expr_arena.clone(), $type_expr)
            }
        }
        impl<'a> $trait_name<&'a LpExpression> for $num_type {
            type Output = LpExpression;
            fn $f_name(self, lp_expr_arena: &'a LpExpression) -> LpExpression {
                let new_lp_expr_arena: LpExpression = (self as f32).into();
                new_lp_expr_arena.merge_cloned_arenas(lp_expr_arena, $type_expr)
            }
        }
    };
}
/// Macro implementing add, mul and sub for a specific numeric type
macro_rules! numeric_all_ops_for_expr {
    ($num_type: ty) => {
        numeric_operation_for_expr!($num_type, Add, add, Addition);
        numeric_operation_for_expr!($num_type, Mul, mul, Multiplication);
        numeric_operation_for_expr!($num_type, Sub, sub, Subtraction);
    };
}
numeric_all_ops_for_expr!(f32);
numeric_all_ops_for_expr!(i32);

/// &LpExpression to LpExpression
impl<'a> Into<LpExpression> for &'a LpExpression {
    fn into(self) -> LpExpression {
        (*self).clone()
    }
}

/// Implementing LpOperations trait for any Into<LpExpression>
impl<T: Into<LpExpression> + Clone, U> LpOperations<T> for U where U: Into<LpExpression> + Clone {
    fn le(&self, lhs_expr: T) -> LpConstraint {
        LpConstraint(
            self.clone().into(),
            Constraint::LessOrEqual,
            lhs_expr.clone().into(),
        )
        .generalize()
    }
    fn ge(&self, lhs_expr: T) -> LpConstraint {
        LpConstraint(
            self.clone().into(),
            Constraint::GreaterOrEqual,
            lhs_expr.clone().into(),
        )
        .generalize()
    }
    fn equal(&self, lhs_expr: T) -> LpConstraint {
        LpConstraint(
            self.clone().into(),
            Constraint::Equal,
            lhs_expr.clone().into(),
        )
        .generalize()
    }
}

impl<'a> Neg for &'a LpExprNode {
    type Output = LpExpression;
    fn neg(self) -> LpExpression {
        let new_lp_expr_arena: LpExpression = LitVal(-1.0).into();
        new_lp_expr_arena.merge_cloned_arenas(&self.clone().into(), Multiplication)
    }
}

macro_rules! neg_operation_for_lpvars {
    ($lp_var_type: ty) => {
        impl<'a> Neg for &'a $lp_var_type {
            type Output = LpExpression;
            fn neg(self) -> LpExpression {
                let new_lp_expr_arena: LpExpression = LitVal(-1.0).into();
                new_lp_expr_arena.merge_cloned_arenas(&self.clone().into(), Multiplication)
            }
        }
    };
}
neg_operation_for_lpvars!(LpInteger);
neg_operation_for_lpvars!(LpContinuous);
neg_operation_for_lpvars!(LpBinary);

/// Macro implementing binary operations for a numeric type
macro_rules! numeric_operation_for_lpvars {
    ($num_type_left: ty, $trait_name: ident, $f_name: ident, $type_expr: ident, $lp_type_right: ty) => {
        impl $trait_name<$lp_type_right> for $num_type_left {
            type Output = LpExpression;
            fn $f_name(self, var: $lp_type_right) -> LpExpression {
                let new_lp_expr_arena: LpExpression = (self as f32).clone().into();
                let new_right: LpExpression = var.clone().into();
                new_lp_expr_arena.merge_cloned_arenas(&new_right, $type_expr)
            }
        }
        impl<'a> $trait_name<&'a $lp_type_right> for $num_type_left {
            type Output = LpExpression;
            fn $f_name(self, var: &'a $lp_type_right) -> LpExpression {
                let new_lp_expr_arena: LpExpression = (self as f32).into();
                let new_right: LpExpression = (*var).clone().into();
                new_lp_expr_arena.merge_cloned_arenas(&new_right, $type_expr)
            }
        }
    };
}

/// Macro implementing add, mul and sub for a specific numeric type
macro_rules! numeric_all_ops_for_lpvars {
    ($num_type: ty) => {
        numeric_operation_for_lpvars!($num_type, Add, add, Addition, LpInteger);
        numeric_operation_for_lpvars!($num_type, Add, add, Addition, LpBinary);
        numeric_operation_for_lpvars!($num_type, Add, add, Addition, LpContinuous);
        numeric_operation_for_lpvars!($num_type, Mul, mul, Multiplication, LpInteger);
        numeric_operation_for_lpvars!($num_type, Mul, mul, Multiplication, LpBinary);
        numeric_operation_for_lpvars!($num_type, Mul, mul, Multiplication, LpContinuous);
        numeric_operation_for_lpvars!($num_type, Sub, sub, Subtraction, LpInteger);
        numeric_operation_for_lpvars!($num_type, Sub, sub, Subtraction, LpBinary);
        numeric_operation_for_lpvars!($num_type, Sub, sub, Subtraction, LpContinuous);
    };
}
numeric_all_ops_for_lpvars!(i32);
numeric_all_ops_for_lpvars!(f32);<|MERGE_RESOLUTION|>--- conflicted
+++ resolved
@@ -1,13 +1,7 @@
-<<<<<<< HEAD
-use std::ops::{Add, Mul, Neg, Sub};
+use std::ops::{Add, Mul, Neg, Sub, AddAssign, SubAssign, MulAssign};
 use dsl::LpExprNode::*;
 use dsl::{Constraint, LpBinary, LpConstraint, LpContinuous, LpExprNode, LpInteger, LpExpression};
 use dsl::LpExprOp::{Addition, Subtraction, Multiplication};
-=======
-use dsl::LpExpression::*;
-use dsl::{Constraint, LpBinary, LpConstraint, LpContinuous, LpExpression, LpInteger};
-use std::ops::{Add, AddAssign, Mul, MulAssign, Neg, Sub, SubAssign};
->>>>>>> 303e46dd
 
 /// Operations trait for any type implementing Into<LpExpression> trait
 pub trait LpOperations<T> where T: Into<LpExpression> {
@@ -55,16 +49,16 @@
         where
             T: Into<LpExpression> + Clone,
         {
-            fn $f_name(&mut self, _rhs: T) {
-                *self = $expr_type(Box::new(self.clone()), Box::new(_rhs.into()));
-            }
-        }
-    };
-}
-
-assign_operations_for_expr!(AddAssign, add_assign, AddExpr);
-assign_operations_for_expr!(SubAssign, sub_assign, SubExpr);
-assign_operations_for_expr!(MulAssign, mul_assign, MulExpr);
+            fn $f_name(&mut self, rhs: T) {
+                *self = self.merge_cloned_arenas(&rhs.into(), $expr_type)
+            }
+        }
+    };
+}
+
+assign_operations_for_expr!(AddAssign, add_assign, Addition);
+assign_operations_for_expr!(SubAssign, sub_assign, Subtraction);
+assign_operations_for_expr!(MulAssign, mul_assign, Multiplication);
 
 /// Macro implementing a binary operation with a LpVars and a Into<Expression>
 macro_rules! lpvars_operation_for_intoexpr {
